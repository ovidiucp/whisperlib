--- conflicted
+++ resolved
@@ -573,8 +573,6 @@
 #if defined(HAVE_UNORDERED_MAP)
 #  define WHISPER_HASH_MAP_HEADER <unordered_map>
 #  define hash_map unordered_map
-<<<<<<< HEAD
-=======
 #  define hash_multimap unordered_multimap
 
 #  if defined(HAVE_FUNCTIONAL_HASH_H)
@@ -584,7 +582,6 @@
 #  else
 #    error "Unknown functional hash header"
 #  endif
->>>>>>> f874ce74
 #  define WHISPER_HASH_FUN_NAMESPACE_BEGIN namespace std {
 #  define WHISPER_HASH_FUN_NAMESPACE_END }
 #  define WHISPER_HASH_FUN_NAMESPACE std
@@ -592,25 +589,19 @@
 #elif defined(HAVE_TR1_UNORDERED_MAP)
 #  define WHISPER_HASH_MAP_HEADER <tr1/unordered_map>
 #  define hash_map tr1::unordered_map
-<<<<<<< HEAD
-=======
 #  define hash_multimap tr1::unordered_multimap
 #  define WHISPER_HASH_FUN_HEADER <tr1/functional_hash.h>
->>>>>>> f874ce74
 #  define WHISPER_HASH_FUN_NAMESPACE_BEGIN namespace std { namespace tr1 {
 #  define WHISPER_HASH_FUN_NAMESPACE_END } }
 #  define WHISPER_HASH_FUN_NAMESPACE std::tr1
 
 #elif defined(HAVE_EXT_HASH_MAP)
 #  define WHISPER_HASH_MAP_HEADER <ext/hash_map>
-<<<<<<< HEAD
-=======
 #  ifdef (HAVE_EXT_HASH_FUN_H)
 #     define WHISPER_HASH_FUN_HEADER <ext/hash_fun.h>
 #  else
 #     error "Unknown hash function header"
 #  endif
->>>>>>> f874ce74
 #  define WHISPER_HASH_FUN_NAMESPACE_BEGIN namespace __gnu_cxx {
 #  define WHISPER_HASH_FUN_NAMESPACE_END }
 #  define WHISPER_HASH_FUN_NAMESPACE __gnu_cxx
