--- conflicted
+++ resolved
@@ -102,12 +102,8 @@
 
   bool print_cmd = true;
 #if defined(HAVE_GFLAGS)
-<<<<<<< HEAD
-  gflags::ParseCommandLineFlags(&argc, &argv, true);
-=======
-  ParseCommandLineFlags(&argc, &argv, true);
+  GFLAGS_NAMESPACE::ParseCommandLineFlags(&argc, &argv, true);
   print_cmd = !FLAGS_alsologtostderr;
->>>>>>> f874ce74
 #endif
   net::DnsInit();
 
