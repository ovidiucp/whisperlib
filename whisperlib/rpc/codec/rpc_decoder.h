--- conflicted
+++ resolved
@@ -188,13 +188,8 @@
   //  If a previous try to Decode failed for insufficient data,
   //  the internal state may be mangled.
   virtual void Reset() = 0;
-<<<<<<< HEAD
-
-  DECODE_RESULT Decode(bool& out) {
-=======
 /*
   DECODE_RESULT Decode(std::_Bit_reference out) {
->>>>>>> f874ce74
     bool b = false;
     DECODE_RESULT res = DecodeBody(b);
     out = b;
